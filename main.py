"""6DOF Martlet trajectory simulator"""
'''Contains classes and functions used to run trajectory simulations'''
'''All units in SI unless otherwise stated'''

'''
COORDINATE SYSTEM NOMENCLATURE
x_b,y_b,z_b = Body coordinate system (origin on rocket, rotates with the rocket)
x_i,y_i,z_i = Inertial coordinate system (does not rotate, origin at centre of the Earth)
x_l, y_l, z_l = Launch site coordinate system - the origin is on launch site but dropped down to a position of zero altitude (whilst keeping the same long and lat). Rotates with the Earth.

Directions are defined below.
- Body:
    y points east and z north at take off (before rail alignment is accounted for) x up.
    x is along the "long" axis of the rocket.

- Launch site:
    z points perpendicular to the earth, y in the east direction and x tangential to the earth pointing south
    
- Inertial:
    Origin at centre of the Earth
    z points to north from centre of earth, x aligned with launchsite at start and y orthogonal

'''

import csv, warnings
import numpy as np
import scipy.interpolate
from scipy.spatial.transform import Rotation
import pandas as pd
import scipy.integrate as integrate


class Atmosphere:
    """Object holding atmospheric data
    """    
    def __init__(self, adat, ddat, sdat, padat): 
        """[summary]

        Args:
            adat (list): Altitude m
            ddat (list): Density kg/m^3
            sdat (list): Speed of Sound m/s
            padat (list): Pressure Pa
        """        
        self.adat = adat
        self.ddat = ddat
        self.sdat = sdat
        self.padat = padat

with open('atmosphere_data.csv') as csvfile:
    standard_atmo_data = csv.reader(csvfile)
    adat, ddat, sdat, padat = [], [], [], []
    next(standard_atmo_data)
    for row in standard_atmo_data:
        adat.append(float(row[0]))
        ddat.append(float(row[1]))
        sdat.append(float(row[2]))
        padat.append(float(row[3]))

StandardAtmosphere = Atmosphere(adat,ddat,sdat,padat)       #Built-in Standard Atmosphere data that you can use

r_earth = 6378137               #(Earth's semimajor axis in meters)
ang_vel_earth=7.292115090e-5    #rads / s

#e_earth = 0.081819191 #earth ecentricity
e_earth = 0 #for simplicity of other calculations for now - if changed need to update the launchsite orientation and velocity transforms


class Motor:
    """Object holding the pefoemance data for the engine
    """    
    def __init__(self, motor_time_data, prop_mass_data, cham_pres_data, throat_data,
                 gamma_data, nozzle_efficiency_data, exit_pres_data, area_ratio_data):
        """Set up motor

        Args:
            motor_time_data (list): Time since ignition s
            prop_mass_data (list): Mass remaning kg
            cham_pres_data (list): Chamber Pressure Pa
            throat_data (list): Throat diameter m
            gamma_data (list): Nozzle inlet gamma (ratio of specific heats)
            nozzle_efficiency_data (list): Nozzle efficiency
            exit_pres_data (list): Exit pressure Pa
            area_ratio_data (list): Area ratio 
        """        
        self.motor_time_data = motor_time_data
        self.prop_mass_data = prop_mass_data
        self.cham_pres_data = cham_pres_data
        self.throat_data = throat_data
        self.gamma_data = gamma_data
        self.nozzle_efficiency_data = nozzle_efficiency_data
        self.exit_pres_data = exit_pres_data
        self.area_ratio_data = area_ratio_data

class LaunchSite:
    """Object holding launch site information
    """
    def __init__(self, rail_length, rail_yaw, rail_pitch, alt, long, lat, wind=[0,0,0], atmosphere=StandardAtmosphere):
        """Sets up launch site
        Args:
            rail_length (float): Length of launch rail m
            rail_yaw (float): Angle of rotation (using a right hand rule) about the zl axis (i.e. "up") degrees. rail_yaw = 0 points South, rail_yaw = 90 points East.
            rail_pitch (float): Angle between the rail and the zl axis (i.e. angle to the vertical) degrees. rail_pitch = 0 points up.
            alt (float): Altitude m
            long (float): Longditude degrees
            lat (float): Latitude degrees
            wind (list, optional): Wind vector at launch site. Defaults to [0,0,0]. Will increase completness/complexity at some point to include at least altitude variation.
            atmosphere (Atmosphere Object, optional): Atmosphere object. Defaults to StandardAtmosphere.
        """        
        self.rail_length = rail_length
        self.rail_yaw = rail_yaw
        self.rail_pitch = rail_pitch
        self.alt = alt
        self.long = long
        self.lat = lat
        self.wind = np.array(wind)
        self.atmosphere = atmosphere
        
class CylindricalMassModel:
    """Simple cylindrical model of the rockets mass and moments of inertia.  Assumes the rocket is a solid cylinder, constant volume, which has a mass that reduces with time (i.e. the density of the cylinder reducs)
    """    
    def __init__(self, mass, time, l, r):
        """[summary]

        Args:
            mass (list): A list of masses, at each moment in time (after ignition) kg
            time (list): A list of times, corresponding to the masses in the 'mass' list s
            l (float): length of the cylinder m
            r (float): radius of the cylinder m
        """        
        self.mass_interp = scipy.interpolate.interp1d(time, mass)
        self.time = time
        self.l = l
        self.r = r

    def mass(self, time):
        """Returns the mass at some time after igition

        Args:
            time (float): Time since ignition

        Raises:
            ValueError: Raised if time is negative

        Returns:
            Float: The mass
        """        
        if time<0:
            raise ValueError("Tried to input negative time when using CylindricalMassModel.ixx()")
        elif time < self.time[0]:
            return self.mass_interp(self.time[0])
        elif time < self.time[-1]:
            return self.mass_interp(time)
        else:
            return self.mass_interp(self.time[-1])

    def ixx(self, time):
        """Returns the xx moment of inertia at some time after igition

        Args:
            time (float): Time since ignition

        Raises:
            ValueError: Raised if time is negative

        Returns:
            Float: The moment of inertia
        """       
        if time<0:
            raise ValueError("Tried to input negative time when using CylindricalMassModel.ixx()")
        elif time < self.time[0]:
            return (1/2)* self.r**2 * self.mass(self.time[0])
        elif time < self.time[-1]:
            return (1/2)* self.r**2 * self.mass(time)
        else:
            return (1/2)* self.r**2 * self.mass(self.time[-1])

      
    def iyy(self, time):
        """Returns the yy moment of inertia at some time after igition

        Args:
            time (float): Time since ignition

        Raises:
            ValueError: Raised if time is negative

        Returns:
            Float: The moment of inertia 
        """    
        if time < 0:
            raise ValueError("Tried to input negative time when using CylindricalMassModel.ixx()")
        elif time < self.time[0]:
            return ((1/4)*self.r**2 + (1/12)*self.l**2) * self.mass(self.time[0])
        elif time < self.time[-1]:
            return ((1/4)*self.r**2 + (1/12)*self.l**2) * self.mass(time)
        else:
            return ((1/4)*self.r**2 + (1/12)*self.l**2) * self.mass(self.time[-1])
      
    def izz(self, time):
        """Returns the zz moment of inertia at some time after igition

        Args:
            time (float): Time since ignition

        Raises:
            ValueError: Raised if time is negative

        Returns:
            Float: The moment of inertia
        """    
        return self.iyy(time)
    
    def cog(self, time):
        """Returns the center of gravity, as a distance from the tip of the nose.

        Args:
            time (float): Time since ignition

        Returns:
            float: The centre of gravity m
        """        
        return self.l/2

class RasAeroData:
    """Object holding aerodynamic data from a RasAero II 'Aero Plots' export file
    """    
    def __init__(self, file_location_string, area = 0.0305128422): 
        """Loads the RasAero data

        Args:
            file_location_string (string): Route to data file
            area (float, optional): Area used to normalise coefficients. Defaults to 0.0305128422. m^2

        """
        self.area = area
        
        with open(file_location_string) as csvfile:
            aero_data = csv.reader(csvfile)
        
            Mach_raw = []
            alpha_raw = []
            CA_raw = []
            COP_raw = []
            CN_raw = []
    
            #Extract the raw data from the .csv file
            next(aero_data)            
            for row in aero_data:
                Mach_raw.append(float(row[0]))
                alpha_raw.append(float(row[1]))
                CA_raw.append(float(row[5]))
                COP_raw.append(float(row[12]))
                CN_raw.append(float(row[8]))
        
        #Seperate the data by angle of attack.
        Mach = []
        CA_0 = []  #CA at alpha = 0
        CA_2 = []  #CA at alpha = 2
        CA_4 = []  #CA at alpha = 4
        COP_0 = []
        COP_2 = []
        COP_4 = []
        CN_0 = []
        CN_2 = []
        CN_4 = []
             
        for i in range(len(Mach_raw)):
            if alpha_raw[i] == 0:
                Mach.append(Mach_raw[i])
                CA_0.append(CA_raw[i])
                COP_0.append(COP_raw[i])
                CN_0.append(CN_raw[i])
             
            elif alpha_raw[i] == 2:
                CA_2.append(CA_raw[i])
                COP_2.append(COP_raw[i])
                CN_2.append(CN_raw[i])    
              
            elif alpha_raw[i] == 4:
                CA_4.append(CA_raw[i])
                COP_4.append(COP_raw[i])
                CN_4.append(CN_raw[i])   
           
        #Make sure all the lists are the same length - this is needed because it seems the alpha=4 data only has 2499 points, but the others have 2500
        CA_0, CA_2, CA_4 = CA_0[:2498], CA_2[:2498], CA_4[:2498]
        CN_0, CN_2, CN_4 = CN_0[:2498], CN_2[:2498], CN_4[:2498]
        COP_0, COP_2, COP_4 = COP_0[:2498], COP_2[:2498], COP_4[:2498]
        Mach = Mach[:2498]
           
        #Generate grids of the data
        CA = np.array([CA_0, CA_2, CA_4])
        CN = np.array([CN_0, CN_2, CN_4])
        COP = 0.0254*np.array([COP_0, COP_2, COP_4])    #Convert inches to m
        alpha = [0,2,4]
                    
        #Generate functions (note these are funcitons, not variables) which return a coefficient given (Mach, alpha)
        self.COP = scipy.interpolate.interp2d(Mach, alpha, COP)
        self.CA = scipy.interpolate.interp2d(Mach, alpha, CA)
        self.CN = scipy.interpolate.interp2d(Mach, alpha, CN)
                    
class Rocket:
    """Object that hold the rocket information and functions
    """    
    def __init__(self, mass_model, motor, aero, launch_site, h, variable=False, rtol=1e-7, atol=1e-14):
        """Sets up the rocket object

        Args:
            mass_model (MassModel): Model of mass development of the rocket, only current option is CylindricalMassModel
            motor (Motor Object): Motot objet
            aero (Aero Object): Object holding the aerodynamic data 
            launch_site (Launchsite Object): Launch site object
            h (float): Time step length
            variable (bool, optional): Adaptive timestep?. Defaults to False.
        """       
        self.launch_site = launch_site                  #LaunchSite object
        self.motor = motor                              #Motor object containing motor data
        self.aero = aero                                #object containing aerodynamic information
        self.mass_model = mass_model                    #Object used to model the mass of the rocket
        
        self.time = 0                           #Time since ignition (seconds)
        self.h = h                              #Time step size (can evolve)

        self.variable_time = variable           #Vary timestep with error (option for ease of debugging)
        self.atol = atol
        self.rtol = rtol
        
        #Get the additional bit due to the angling of the rail
        rail_rotation = Rotation.from_euler('yz', [self.launch_site.rail_pitch, self.launch_site.rail_yaw], degrees=True)
    
        #Initialise the rocket's orientation - store it in a scipy.spatial.transform.Rotation object 
        xb_l = rail_rotation.apply([0,0,1])
        yb_l = rail_rotation.apply([0,1,0])
        zb_l = rail_rotation.apply([-1,0,0])

        xb_i = direction_l2i(xb_l, self.launch_site, self.time)     #xb should point up, and zl points up
        yb_i = direction_l2i(yb_l, self.launch_site, self.time)     #y for the body is aligned with y for the launch site (both point East)
        zb_i = direction_l2i(zb_l, self.launch_site, self.time)     #xl points South, zb should point North

        mat_b2i = np.zeros([3,3])
        mat_b2i[:,0] = xb_i
        mat_b2i[:,1] = yb_i
        mat_b2i[:,2] = zb_i
        self.b2i = Rotation.from_matrix(mat_b2i)     

        self.b2i = self.b2i                     #Body-to-Inertial Rotation - you can apply it to a vector with self.b2i.apply(vector)
        self.i2b = self.b2i.inv()               #Inertial-to-Body Rotation

        #Initialise angular positions and angular velocities
        self.pos_i = pos_l2i(np.array([0, 0, launch_site.alt]), launch_site, 0)                      #Position in inertial coordinates - defining the launch site origin as at an altitude of zero
        self.vel_i = vel_l2i([0,0,0], launch_site, 0)                                                #Velocity in intertial coordinates

        self.w_b = np.array([0,0,0])                                                 #Angular velocity in body coordinates
        self.alt = launch_site.alt                                                   #Altitude
        self.on_rail=True
        self.burn_out=False

    def aero_forces(self, b2i, pos_i, velocity, time):
        """Returns aerodynamic forces (in the body reference frame and the distance of the centre of pressure (COP) from the front of the vehicle.)
         Note that:
         -This currently ignores the damping moment generated by the rocket is rotating about its long axis
         -Unsure if the right angles for calculating CN as the angles of attack vary
             (same for CA as angles of attack vary)
         -Not sure if using the right density for converting between force coefficients and forces
        """             
        #Use np.angle(ja + b) to replace np.arctan(a/b)
        alt = self.altitude(pos_i)
        wind_inertial = vel_l2i(self.launch_site.wind, self.launch_site, time)
        v_rel_wind = b2i.inv().apply(velocity-wind_inertial)
        v_a = np.linalg.norm(v_rel_wind)
        v_sound = np.interp(alt, self.launch_site.atmosphere.adat, self.launch_site.atmosphere.sdat)
        mach = v_a/v_sound
        
        #Angles - use np.angle(ja + b) to replace np.arctan(a/b) because the latter gave divide by zero errors, if b=0
        alpha = np.angle(1j*v_rel_wind[2] + v_rel_wind[0])
        beta = np.angle(1j*v_rel_wind[1] + (v_rel_wind[0]**2 + v_rel_wind[2]**2 )**0.5 )
        delta = np.angle( 1j*(v_rel_wind[2]**2 + v_rel_wind[1]**2)**0.5 + v_rel_wind[0])
        alpha_star = np.angle(1j*v_rel_wind[2] + (v_rel_wind[0]**2 + v_rel_wind[1]**2 )**0.5 )
        beta_star = np.angle(1j*v_rel_wind[1] + v_rel_wind[0])
        
        #If the angle of attack is too high, our linearised model will be inaccurate
        """if delta>2*np.pi*6/360:
            print("WARNING: delta = {:.2f} (Large angle of attack)".format(360*delta/(2*np.pi)))
        if alpha_star>2*np.pi*6/360:
            print("WARNING: alpha* = {:.2f} (Large angle of attack)".format(360*alpha_star/(2*np.pi)))
        if beta>2*np.pi*6/360:
            print("WARNING: beta = {:.2f} (Large angle of attack)".format(360*beta/(2*np.pi)))
        """
        #Dynamic pressure at the current altitude and velocity - WARNING: Am I using the right density?
        q = 0.5*np.interp(alt, self.launch_site.atmosphere.adat, self.launch_site.atmosphere.ddat)*(v_a**2)
        
        #Characteristic area
        S = self.aero.area
        
        #Drag/Force coefficients
        Cx = self.aero.CA(mach, abs(delta))[0]         #WARNING: Not sure if I'm using the right angles for these all
        Cz = self.aero.CN(mach, abs(alpha_star))[0]    #Or if this is the correct way to use CN
        Cy = self.aero.CN(mach, abs(beta))[0] 
        
        #Forces
        Fx = -np.sign(v_rel_wind[0])*Cx*q*S                         
        Fy = -np.sign(v_rel_wind[1])*Cy*q*S                         
        Fz = -np.sign(v_rel_wind[2])*Cz*q*S
        
        #Position where moments act:
        COP = self.aero.COP(mach, abs(delta))[0]
        
        #Return the forces (note that they're given using the body coordinate system, [x_b, y_b, z_b]).
        #Also return the distance that the COP is from the front of the rocket.
        return np.array([Fx,Fy,Fz]), COP
        
    def thrust(self, time, alt, vector = [1,0,0]): 
        """  Returns thrust and moments generated by the motor, in body frame. Mainly derived from Joe Hunt's original trajectory_sim.py

        Args:
            time (float): Time since ignition s
            alt (float): Altitude, used to recover atmospheric information
            vector (list, optional): Thrust direction - models miss alignment or thrust vector control. Defaults to [1,0,0].

        Returns:
            Numpy Array: Force on rocket x,y,z N
        """        
        vector = np.array(vector)
        
        if time < max(self.motor.motor_time_data):
            #Get the motor parameters at the current moment in time
            pres_cham = np.interp(time, self.motor.motor_time_data, self.motor.cham_pres_data)
            dia_throat = np.interp(time, self.motor.motor_time_data, self.motor.throat_data)
            gamma = np.interp(time, self.motor.motor_time_data, self.motor.gamma_data)
            nozzle_efficiency = np.interp(time, self.motor.motor_time_data, self.motor.nozzle_efficiency_data)
            pres_exit = np.interp(time, self.motor.motor_time_data, self.motor.exit_pres_data)
            nozzle_area_ratio = np.interp(time, self.motor.motor_time_data, self.motor.area_ratio_data)
            
            #Get atmospheric pressure (to calculate pressure thrust)
            pres_static = np.interp(alt, self.launch_site.atmosphere.adat, self.launch_site.atmosphere.padat)
            
            #Calculate the thrust
            area_throat = ((dia_throat/2)**2)*np.pi
            thrust = (area_throat*pres_cham*(((2*gamma**2/(gamma-1))
                                             *((2/(gamma+1))**((gamma+1)/(gamma-1)))
                                             *(1-(pres_exit/pres_cham)**((gamma-1)/gamma)))**0.5)
                                             +(pres_exit-pres_static)*area_throat*nozzle_area_ratio)
    
            thrust *= nozzle_efficiency
        else:
            #If the engine has finished burning, no thrust is produced
            thrust = 0
            if self.burn_out==False:
                print("Burnout at t={:.2f} s ".format(time))
            self.burn_out=True
        
        #Multiply the thrust by the direction it acts in, and return it.
        return thrust*vector/np.linalg.norm(vector)
        
    def gravity(self, time, pos_i):
        """ Returns the gravity force, as a vector in inertial coordinates.

        Args:
            time (float): Time since ignition, used to recover mass
            position (Numpy Array): Position in the inertial frame

        Returns:
            Numpy Array: Force on the body in the inertial frame
        """        
        '''
        Returns the gravity force, as a vector in inertial coordinates
        
        Uses a spherical Earth gravity model
        '''
        # F = -GMm/r^2 = μm/r^2 where μ = 3.986004418e14 for Earth
        return -3.986004418e14 * self.mass_model.mass(time) * pos_i / np.linalg.norm(pos_i)**3
    
    def altitude(self, pos_i):
        """Returns the altitude corresponding to a position in the inertial frame, can be complicated in the future to account for non spherical nature of Earth

        Args:
            position (Numpy Array): Position in the inertial frame m

        Returns:
            Float: Altitude m
        """        
        return np.linalg.norm(pos_i)-r_earth

    def accelerations(self, pos_i, vel_i, w_b, b2i, time):
        """Returns translational and rotational accelerations on the rocket, given the applied forces

        Args:
            pos_i (Numpy Arrray): Inertial position
            ypr (Numpy Array): Yaw-pitch-roll array
            v_i (Numpy Arrray): Inertial velocity
            w_b (Numpy Arrray): Angular velocity in body coordinates
            time (Float): Time since igition

        Returns:
            [Numpy Array]: Translational accleration in inertial frame, and rotational acceleration using the body coordinate system
        """        
        
        #Get all the forces in body coordinates
        thrust_b = self.thrust(time,self.altitude(pos_i))
        aero_force_b, cop = self.aero_forces(b2i, pos_i, vel_i, time)
        cog = self.mass_model.cog(time)

        #Get the moment arms
        r_engine_cog_b = (self.mass_model.l - cog)*np.array([-1,0,0])   #Vector (in body coordinates) of nozzle exit, relative to CoG
        r_cop_cog_b = (cop - cog)*np.array([-1,0,0])                    #Vector (in body coordinates) of CoP, relative to CoG
        
        #Calculate moments in body coordinates using (moment = r x F)    
        aero_moment_b = np.cross(r_cop_cog_b, aero_force_b)
        thrust_moment_b = np.cross(r_engine_cog_b, thrust_b)
        
        #Convert forces to inertial coordinates
        thrust_i = b2i.apply(thrust_b)
        aero_force_i = b2i.apply(aero_force_b)

        #Get total force and moment
        F = thrust_i + aero_force_i + self.gravity(time, pos_i)
        Q_b = aero_moment_b + thrust_moment_b   

        #Calculate angular velocities using Euler's equations - IIA Engineering, Module 3C5, Rigid body dynamics handout (page 18)
        i_b = np.array([self.mass_model.ixx(time),
                        self.mass_model.iyy(time),
                        self.mass_model.izz(time)])     #Moments of inertia [ixx, iyy, izz]

        wdot_b = np.array([(Q_b[0] + (i_b[1] - i_b[2])*w_b[1]*w_b[2]) / i_b[0]
                            ,(Q_b[1] + (i_b[2] - i_b[0])*w_b[2]*w_b[0]) / i_b[1]
                            ,(Q_b[2] + (i_b[0] - i_b[1])*w_b[0]*w_b[1]) / i_b[2]])

        #F = ma in inertial coordinates
        lin_acc = F/self.mass_model.mass(time)     

        #If on the rail:
        if self.on_rail==True:
            xb_i = b2i.apply([1,0,0])
            xb_i = xb_i/np.linalg.norm(xb_i)            #Normalise it just in case (but this step should be unnecessary)
            lin_acc = np.dot(lin_acc, xb_i)*xb_i        #Make it so we only keep the acceleration along the body's x-direction (i.e. in the forwards direction)
            wdot_b = np.array([0,0,0])                  #Assume no rotational acceleration on the rail

        #For debugging:
        #vel_l = vel_i2l(self.vel_i, self.launch_site, self.time)
        #print("vel_l angle to zl = {}".format(180/np.pi * np.arccos(np.dot([0,0,1], vel_l / np.linalg.norm(vel_l)) )))

        #pos_l = pos_i2l(self.pos_i, self.launch_site, self.time)
        #print("pos_l angle to zl = {}".format(180/np.pi * np.arccos(np.dot([0,0,1], pos_l / np.linalg.norm(pos_l)) )))

        #lin_acc_l = direction_i2l(lin_acc, self.launch_site, self.time)
        #print("lin_acc angle to zl = {}".format(180/np.pi * np.arccos(np.dot([0,0,1], lin_acc_l / np.linalg.norm(lin_acc_l)) )))

        return np.stack([lin_acc, wdot_b])

    def fdot(self, time, fn):
        '''
        f contains everything needed to full define the rocket
        'fdot' here is the same as 'ydot' in the 2P1 (2nd Year) Engineering Lagrangian dynamics notes RK4 section

        f = [pos_i, vel_i, w_b, xb, yb, zb]
        fdot = [vel_i, acc_i, w_bdot, xbdot, ybdot, zbdot]

        This returns fdot
        '''

        pos_i = np.array([fn[0],fn[1],fn[2]])
        vel_i = np.array([fn[3],fn[4],fn[5]])
        w_b = np.array([fn[6],fn[7],fn[8]])
        xb = np.array([fn[9],fn[10],fn[11]])
        yb = np.array([fn[12],fn[13],fn[14]])
        zb = np.array([fn[15],fn[16],fn[17]])
        
        b2imat = np.zeros([3,3])
        b2imat[:,0] = xb
        b2imat[:,1] = yb
        b2imat[:,2] = zb
        b2i = Rotation.from_matrix(b2imat)
        w_i = b2i.apply(w_b)

        #vel_i = vel_i
        acc_i, w_bdot = self.accelerations(pos_i, vel_i, w_b, b2i, time)

        #If a vector 'r' is rotating in the inertial frame, dr/dt = w_i x r
        xbdot = np.cross(w_i, xb)
        ybdot = np.cross(w_i, yb)
        zbdot = np.cross(w_i, zb)

        return np.array([vel_i[0],vel_i[1],vel_i[2], acc_i[0],acc_i[1],acc_i[2], w_bdot[0],w_bdot[1],w_bdot[2], xbdot[0],xbdot[1],xbdot[2], ybdot[0],ybdot[1],ybdot[2], zbdot[0],zbdot[1],zbdot[2]])

    def run(self,max_time=300,verbose_log=False,debug=False,):
        d,c=0,0
        print("Running simulation")

        xb = self.b2i.as_matrix()[:,0]
        yb = self.b2i.as_matrix()[:,1]
        zb = self.b2i.as_matrix()[:,2]

        fn = [self.pos_i[0],self.pos_i[1],self.pos_i[2],self.vel_i[0],self.vel_i[1],self.vel_i[2], self.w_b[0],self.w_b[1],self.w_b[2], xb[0],xb[1],xb[2],yb[0],yb[1],yb[2], zb[0],zb[1],zb[2]]
        integrator = integrate.DOP853(self.fdot,0,fn,1000,atol=self.atol,rtol=self.rtol)

        record=pd.DataFrame({})

        while (self.altitude(self.pos_i)>=0 and self.time<max_time):
            if self.variable_time==False:
                integrator.h_abs=self.h
            events=self.check_phase()
            integrator.step()
            self.pos_i = np.array([integrator.y[0],integrator.y[1],integrator.y[2]])
            self.vel_i = np.array([integrator.y[3],integrator.y[4],integrator.y[5]])
            self.w_b = np.array([integrator.y[6],integrator.y[7],integrator.y[8]])
            b2imat = np.zeros([3,3])
            b2imat[:,0] = np.array([integrator.y[9],integrator.y[10],integrator.y[11]])   #body x-direction
            b2imat[:,1] = np.array([integrator.y[12],integrator.y[13],integrator.y[14]])      #body y-direction
            b2imat[:,2] = np.array([integrator.y[15],integrator.y[16],integrator.y[17]])      #body z-direction
            self.b2i = Rotation.from_matrix(b2imat)
            self.i2b = self.b2i.inv()
            self.time = integrator.t
            self.h=integrator.h_previous

            #Orientation - direction's of the body's coordinate system in the inertial frame
            xb = np.array([integrator.y[9],integrator.y[10],integrator.y[11]])   #body x-direction
            yb = np.array([integrator.y[12],integrator.y[13],integrator.y[14]])      #body y-direction
            zb = np.array([integrator.y[15],integrator.y[16],integrator.y[17]])

            new_row={"time":self.time,

                            "x_i":self.pos_i[0],
                            "y_i":self.pos_i[1],
                            "z_i":self.pos_i[2],

                            "w_bx":self.w_b[0],
                            "w_by":self.w_b[1],
                            "w_bz":self.w_b[2],

                            "vx_i":self.vel_i[0],
                            "vy_i":self.vel_i[1],
                            "vz_i":self.vel_i[2],

                            "xb":xb,
                            "yb":yb,
                            "zb":zb,
                            
                            "events":events}

            if verbose_log == True:
                launch_position = pos_i2l(self.pos_i,self.launch_site,self.time)
                launch_velocity = vel_i2l(self.vel_i,self.launch_site,self.time)
                w_b = self.w_b

                #Orientation
                x_b_i = self.b2i.apply([1,0,0])
                x_b_l = direction_i2l(x_b_i, self.launch_site, self.time)
                ypr = self.b2i.as_euler('zyx')

                #Aero forces aero_forces
                aero_forces, cop = self.aero_forces(self.b2i, self.pos_i, self.vel_i, self.time)
                aero_forces_l = direction_i2l(self.b2i.apply(aero_forces), self.launch_site, self.time)

                #Accelerations
                lin_acc, wdot_b = self.accelerations(self.pos_i, self.vel_i, self.w_b, self.b2i, self.time)

                #Centre of gravity
                cog = self.mass_model.cog(self.time)    
                verbose_info={"h":self.h,

                        "x_l":launch_position[0],
                        "y_l":launch_position[1],
                        "z_l":launch_position[2],
                        "vx_l":launch_velocity[0],
                        "vy_l":launch_velocity[1],
                        "vz_l":launch_velocity[2],

                        "yaw":ypr[0],
                        "pitch":ypr[1],
                        "roll":ypr[2],
                        "attitude_xi":x_b_i[0],
                        "attitude_yi":x_b_i[1],
                        "attitude_zi":x_b_i[2],
                        "attitude_xl":x_b_l[0],
                        "attitude_yl":x_b_l[1],
                        "attitude_zl":x_b_l[2],

                        "aero_xb":aero_forces[0],
                        "aero_yb":aero_forces[1],
                        "aero_zb":aero_forces[2],
                        "aero_xl":aero_forces_l[0],
                        "aero_yl":aero_forces_l[1],
                        "aero_zl":aero_forces_l[2],
                        "cop":cop,

                        "wdot_bx":wdot_b[0],
                        "wdot_by":wdot_b[1],
                        "wdot_bz":wdot_b[2],
                        
                        "cog": cog}
                new_row.update(verbose_info)

            record=record.append(new_row, ignore_index=True)
            if d==1000:
                print("t={:.2f} s alt={:.2f} km (h={} s)".format(self.time, self.altitude(self.pos_i)/1000, integrator.h_abs))
                d=0
            c+=1
            d+=1
        return record

    def check_phase(self):
        events=[]
        if self.on_rail==True:
            #Remember that the launch site's origin is at altitude=0, so the rocket's initial position is [0, 0, self.launch_site.alt] in launch site coordinates
            flight_distance = np.linalg.norm(pos_i2l(self.pos_i, self.launch_site, self.time) - np.array([0, 0, self.launch_site.alt]))  

            if flight_distance>=self.launch_site.rail_length:            

                print("Cleared rail at t={:.2f} s with alt={:.2f} m and TtW={:.2f}".format(self.time,
                self.altitude(self.pos_i),
                np.linalg.norm(self.accelerations(self.pos_i, self.vel_i, self.w_b, self.b2i, self.time)[0])/9.81)
                )
                self.on_rail=False
<<<<<<< HEAD
                events.append("Cleared rail")
        return events


#pos_l2i and pos_i2l HAVE BEEN CHANGED BUT HAS NOT BEEN TESTED        
def pos_l2i(position,launch_site,time):
=======
      
def pos_l2i(pos_l, launch_site,time):
>>>>>>> 61f71263
    """Converts position in launch frame to position in inertial frame

    Args:
        position (Numpy Array): Position in launch frame
        launch_site (LaunchSite): The relivant launch site
        time (float): Elapsed time from ignition

    Returns:
        Numpy array: Velocity in inertial frame
    """
    #Converting spherical coordinates to Cartesian:
    #https://math.libretexts.org/Bookshelves/Calculus/Book%3A_Calculus_(OpenStax)/12%3A_Vectors_in_Space/12.7%3A_Cylindrical_and_Spherical_Coordinates#:~:text=To%20convert%20a%20point%20from,y2%2Bz2).

    pos_launch_site_i = [r_earth * np.sin((90 - launch_site.lat) * np.pi / 180.0) * np.cos(launch_site.long * np.pi / 180.0 + ang_vel_earth*time),
                        r_earth * np.sin((90 - launch_site.lat) * np.pi / 180.0) * np.sin(launch_site.long* np.pi / 180.0 + ang_vel_earth*time),
                        r_earth * np.cos((90 - launch_site.lat) * np.pi / 180.0)]
    
    #print("r_launch_site - r_earth = {}".format(np.linalg.norm(pos_launch_site_i) - r_earth))
    #print("pos_l = {}".format(pos_l))
    #print("direction_l2i(pos_l) = {}".format(direction_l2i(pos_l, launch_site, time)))

    pos_rocket_i = pos_launch_site_i + direction_l2i(pos_l, launch_site, time)

    return pos_rocket_i

def pos_i2l(position,launch_site,time):
    """Converts position in inertial frame to position in launch frame

    Args:
        position (Numpy Array): Position in inertial frame
        launch_site (LaunchSite): The relivant launch site
        time (float): Elapsed time from ignition

    Returns:
        Numpy array: Velocity in launch frame
    """
    #Converting spherical coordinates to Cartesian:
    #https://math.libretexts.org/Bookshelves/Calculus/Book%3A_Calculus_(OpenStax)/12%3A_Vectors_in_Space/12.7%3A_Cylindrical_and_Spherical_Coordinates#:~:text=To%20convert%20a%20point%20from,y2%2Bz2).

    pos_launch_site_i = [r_earth * np.sin((90 - launch_site.lat) * np.pi / 180.0) * np.cos(launch_site.long * np.pi / 180.0 + ang_vel_earth*time),
                        r_earth * np.sin((90 - launch_site.lat) * np.pi / 180.0) * np.sin(launch_site.long* np.pi / 180.0 + ang_vel_earth*time),
                        r_earth * np.cos((90 - launch_site.lat) * np.pi / 180.0)]

    pos_rocket_i = position
    pos_rocket_l =  direction_i2l(pos_rocket_i - pos_launch_site_i, launch_site, time)

    return pos_rocket_l

<<<<<<< HEAD
def vel_i2l(velocity, launch_site, time):
=======
def vel_i2l(vel_i, launch_site, time):
>>>>>>> 61f71263
    """Converts inertial velocity to velocity in launch frame
    Args:
        velocity (np.array): [x,y,z] Velocity in inertial frame
        launch_site (LaunchSite): The relevant launch site
        time (float): Elapsed time from ignition
    Returns:
        Numpy array: Velocity in launch frame
    """    
    
    w_earth = np.array([0, 0, ang_vel_earth])
    pos_launch_site_i = [r_earth * np.sin((90 - launch_site.lat) * np.pi / 180.0) * np.cos(launch_site.long * np.pi / 180.0 + ang_vel_earth*time),
                    r_earth * np.sin((90 - launch_site.lat) * np.pi / 180.0) * np.sin(launch_site.long* np.pi / 180.0 + ang_vel_earth*time),
                    r_earth * np.cos((90 - launch_site.lat) * np.pi / 180.0)]

    # v = w x r for a rigid body, where v, w and r are vectors
    launch_site_velocity_i = np.cross(w_earth, pos_launch_site_i)

    return direction_i2l(vel_i - launch_site_velocity_i, launch_site, time) 

def vel_l2i(vel_l, launch_site, time):
    """Converts launch frame velocity to velocity in inertial frame
    Args:
        velocity (Numpy array): [x,y,z] velocity in launch frame
        launch_site (LaunchSite): The relevant launch site
        time (float): Elapsed time from ignition
    Returns:
        Numpy array: Velocity in inertial frame
    """    
    w_earth = np.array([0, 0, ang_vel_earth])
    pos_launch_site_i = [r_earth * np.sin((90 - launch_site.lat) * np.pi / 180.0) * np.cos(launch_site.long * np.pi / 180.0 + ang_vel_earth*time),
                        r_earth * np.sin((90 - launch_site.lat) * np.pi / 180.0) * np.sin(launch_site.long* np.pi / 180.0 + ang_vel_earth*time),
                        r_earth * np.cos((90 - launch_site.lat) * np.pi / 180.0)]

    # v = w x r for a rigid body, where v, w and r are vectors
    launch_site_velocity_i = np.cross(w_earth, pos_launch_site_i)

    return direction_l2i(vel_l, launch_site, time) + launch_site_velocity_i


def direction_i2l(vector, launch_site, time):
    """Converts inertial direction vector to a direction vector in launch frame
    Args:
        vector (np.array): [x,y,z] vector in inertial frame
        launch_site (LaunchSite): The relevant launch site
        time (float): Elapsed time from ignition
    Returns:
        Numpy array: Vector in launch frame
    """   

    #I have no idea why we need the negatives in front of the yaw and pitch - but it seems to give the right answers
    return Rotation.from_euler('zy', [-launch_site.long - (180/np.pi)*ang_vel_earth*time, -90 + launch_site.lat], degrees=True).apply(vector)

def direction_l2i(vector, launch_site, time):
    """Converts launch direction vector to a direction vector in inertial frame
    Args:
        vector (np.array): [x,y,z] vector in inertial frame
        launch_site (LaunchSite): The relevant launch site
        time (float): Elapsed time from ignition
    Returns:
        Numpy array: Vector in launch frame
    """    
<<<<<<< HEAD
    inertial_rot_launch = np.matmul(rot_matrix([time*ang_vel_earth+launch_site.longi*np.pi/180,launch_site.lat*np.pi/180+np.pi/2,0],False),vector)
    return inertial_rot_launch
=======
    #I have no idea why we need the negatives in front of the yaw and pitch
    return Rotation.from_euler('zy', [-launch_site.long - (180/np.pi)*ang_vel_earth*time, -90 + launch_site.lat], degrees=True).inv().apply(vector)

def run_simulation_RK4(rocket, max_time=200):
    c=0
    d=0
    """
    Runs the simulation and outputs everything that is needed to fully define the rocket at each time step.
    Everything else can be calculated from this data.

    Args:
        rocket (Rocket): The rocket to be simulated

    Returns:
        Pandas Dataframe: Record of position, velocity and mass at time t 
    """  
    print("Running simulation")
    record=pd.DataFrame({})
    while (rocket.altitude(rocket.pos_i)>=0 and rocket.time<max_time):
        rocket.check_phase()
        rocket.step_RK4()

        #Orientation - direction's of the body's coordinate system in the inertial frame
        b2imatrix = rocket.b2i.as_matrix()
        xb = b2imatrix[:,0]
        yb = b2imatrix[:,1]
        zb = b2imatrix[:,2]

        new_row={"time":rocket.time,

                        "x_i":rocket.pos_i[0],
                        "y_i":rocket.pos_i[1],
                        "z_i":rocket.pos_i[2],

                        "w_bx":rocket.w_b[0],
                        "w_by":rocket.w_b[1],
                        "w_bz":rocket.w_b[2],

                        "vx_i":rocket.vel_i[0],
                        "vy_i":rocket.vel_i[1],
                        "vz_i":rocket.vel_i[2],

                        "xb":xb,
                        "yb":yb,
                        "zb":zb}
        record=record.append(new_row, ignore_index=True)
        if d==1000:
            print("t={:.2f} s alt={:.2f} km (h={} s)".format(rocket.time, rocket.altitude(rocket.pos_i)/1000, rocket.h))
            d=0

        c+=1
        d+=1
    return record

def run_simulation_RK4_debug(rocket, max_time=200):
    c=0
    d=0
    """Runs the simulation but produces lots of extra data in-situ that would be useful for debugging

    Args:
        rocket (Rocket): The rocket to be simulated

    Returns:
        Pandas Dataframe: Record of position, velocity and mass at time t 
    """  
    print("Running simulation")
    record=pd.DataFrame({})
    while (rocket.altitude(rocket.pos_i)>=-0.1 and rocket.time<max_time):
        rocket.check_phase()
        rocket.step_RK4()

        #Position and velocity
        launch_position = pos_i2l(rocket.pos_i,rocket.launch_site,rocket.time)
        launch_velocity = vel_i2l(rocket.vel_i,rocket.launch_site,rocket.time)
        w_b = rocket.w_b

        #Orientation
        x_b_i = rocket.b2i.apply([1,0,0])
        x_b_l = direction_i2l(x_b_i, rocket.launch_site, rocket.time)
        ypr = rocket.b2i.as_euler('zyx')

        #Aero forces aero_forces
        aero_forces, cop = rocket.aero_forces(rocket.b2i, rocket.pos_i, rocket.vel_i, rocket.time)
        aero_forces_l = direction_i2l(rocket.b2i.apply(aero_forces), rocket.launch_site, rocket.time)

        #Accelerations
        lin_acc, wdot_b = rocket.accelerations(rocket.pos_i, rocket.vel_i, rocket.w_b, rocket.b2i, rocket.time)

        #Centre of gravity
        cog = rocket.mass_model.cog(rocket.time)

        burnout_time = rocket.motor.motor_time_data[-1]
        new_row={"time":rocket.time,
                        "burnout_time":burnout_time,
                        "h":rocket.h,

                        "x_i":rocket.pos_i[0],
                        "y_i":rocket.pos_i[1],
                        "z_i":rocket.pos_i[2],
                        "x_l":launch_position[0],
                        "y_l":launch_position[1],
                        "z_l":launch_position[2],
                        "w_bx":w_b[0],
                        "w_by":w_b[1],
                        "w_bz":w_b[2],
                        "vx_l":launch_velocity[0],
                        "vy_l":launch_velocity[1],
                        "vz_l":launch_velocity[2],

                        "yaw":ypr[0],
                        "pitch":ypr[1],
                        "roll":ypr[2],
                        "attitude_xi":x_b_i[0],
                        "attitude_yi":x_b_i[1],
                        "attitude_zi":x_b_i[2],
                        "attitude_xl":x_b_l[0],
                        "attitude_yl":x_b_l[1],
                        "attitude_zl":x_b_l[2],

                        "aero_xb":aero_forces[0],
                        "aero_yb":aero_forces[1],
                        "aero_zb":aero_forces[2],
                        "aero_xl":aero_forces_l[0],
                        "aero_yl":aero_forces_l[1],
                        "aero_zl":aero_forces_l[2],
                        "cop":cop,

                        "wdot_bx":wdot_b[0],
                        "wdot_by":wdot_b[1],
                        "wdot_bz":wdot_b[2],
                        
                        "cog": cog}
        record=record.append(new_row, ignore_index=True)
        if d==1000:
            print("t={:.2f} s alt={:.2f} km (h={} s)".format(rocket.time, rocket.altitude(rocket.pos_i)/1000, rocket.h))
            d=0
        #print("alt={:.0f} time={:.1f}".format(rocket.altitude(rocket.pos), rocket.time))

        c+=1
        d+=1
    return record

def run_simulation_euler(rocket, max_time=200):
    c=0
    d=0
    """Runs the simulaiton to completeion outputting dictionary of the position, velocity and mass of the rocket

    Args:
        rocket (Rocket): The rocket to be simulated

    Returns:
        Pandas Dataframe: Record of position, velocity and mass at time t 
    """  
    print("Running simulation")
    record=pd.DataFrame({"time":[],"x":[],"y":[],"z":[],"v_x":[],"v_y":[],"v_z":[]}) #time:[position,velocity,mass]
    while (rocket.altitude(rocket.pos_i)>=0 and rocket.time<max_time):
        rocket.check_phase()
        rocket.step_euler()

        #Position and velocity
        launch_position = pos_i2l(rocket.pos_i,rocket.launch_site,rocket.time)
        launch_velocity = vel_i2l(rocket.vel_i,rocket.launch_site,rocket.time)
        w_b = rocket.w_b

        #Orientation
        x_b_i = rocket.b2i.apply([1,0,0])
        x_b_l = direction_i2l(x_b_i, rocket.launch_site, rocket.time)
        ypr = rocket.b2i.as_euler('zyx')

        #Aero forces aero_forces
        aero_forces, cop = rocket.aero_forces(rocket.b2i, rocket.pos_i, rocket.vel_i, rocket.time)
        aero_forces_l = direction_i2l(rocket.b2i.apply(aero_forces), rocket.launch_site, rocket.time)

        #Accelerations
        lin_acc, wdot_b = rocket.accelerations(rocket.pos_i, rocket.vel_i, rocket.w_b, rocket.b2i, rocket.time)

        #Centre of gravity
        cog = rocket.mass_model.cog(rocket.time)

        burnout_time = rocket.motor.motor_time_data[-1]
        new_row={"time":rocket.time,
                        "burnout_time":burnout_time,
                        "h":rocket.h,

                        "x_i":rocket.pos_i[0],
                        "y_i":rocket.pos_i[1],
                        "z_i":rocket.pos_i[2],
                        "x_l":launch_position[0],
                        "y_l":launch_position[1],
                        "z_l":launch_position[2],
                        "w_bx":w_b[0],
                        "w_by":w_b[1],
                        "w_bz":w_b[2],
                        "vx_l":launch_velocity[0],
                        "vy_l":launch_velocity[1],
                        "vz_l":launch_velocity[2],

                        "yaw":ypr[0],
                        "pitch":ypr[1],
                        "roll":ypr[2],
                        "attitude_xi":x_b_i[0],
                        "attitude_yi":x_b_i[1],
                        "attitude_zi":x_b_i[2],
                        "attitude_xl":x_b_l[0],
                        "attitude_yl":x_b_l[1],
                        "attitude_zl":x_b_l[2],

                        "aero_xb":aero_forces[0],
                        "aero_yb":aero_forces[1],
                        "aero_zb":aero_forces[2],
                        "aero_xl":aero_forces_l[0],
                        "aero_yl":aero_forces_l[1],
                        "aero_zl":aero_forces_l[2],
                        "cop":cop,

                        "wdot_bx":wdot_b[0],
                        "wdot_by":wdot_b[1],
                        "wdot_bz":wdot_b[2],
                        
                        "cog": cog}
        record=record.append(new_row, ignore_index=True)
        if d==1000:
            print("t={:.2f} s alt={:.2f} km (h={} s)".format(rocket.time, rocket.altitude(rocket.pos_i)/1000, rocket.h))
            d=0
        #print("alt={:.0f} time={:.1f}".format(rocket.altitude(rocket.pos), rocket.time))

        c+=1
        d+=1
    return record







#Legacy functions
'''
def quatmul(q1, q2):
    #eturns q1 x q2, as a 1x4 Numpy array
    #HAS BEEN TESTED - WORKS CORRECTLY

    q1 = np.array(q1)
    q2 = np.array(q2)

    if q1.shape[0] != 4 or q1.shape[0] != 4:
        raise ValueError("Invalid shape for quatmul, must be [qs, qx, qy, qz].")

    else:
        s = q1[0] * q2[0] - np.dot(q1[1:], q2[1:])
        v = q1[0] * q2[1:] + q2[0] * q1[1:] + np.cross(q1[1:], q2[1:])
        return np.array([s, v[0], v[1], v[2]])

def quatnorm(q):
    #Returns the norm of the quaternion
    if q.shape[0] != 4:
        raise ValueError("Invalid shape for quatnorm, must be [qs, qx, qy, qz].")
    else:
        return (q[0]**2 + q[1]**2 + q[2]**2 + q[3]**2)**0.5

def quatinv(q):
    #Returns inverse of q as a 1x4 Numpy array
    if q.shape[0] != 4:
        raise ValueError("Invalid shape for quatinv, must be [qs, qx, qy, qz].")

    elif quatnorm(q) == 0:
        raise ValueError("Cannot inverse a quaternion with zero norm")

    else:
        q_star = np.array([q[0], -q[1], -q[2], -q[3]])
        return q_star/quatnorm(q_star)


#Legacy functions from inside the Rocket object

def w_b_to_quat_i2bdot(self, w_b, i2b):
    
    #Legacy function. Converts angular velocity in the body frame to the rate of change of i2b
    #Returns i2bdot [qsdot, qxdot, qydot, qzdot]
    
    #https://math.stackexchange.com/questions/773902/integrating-body-angular-velocity
    #print("Warning: w_b_to_quat_i2bdot() has not been tested properly, and is likely to give inaccurate/wrong answers")
    return 0.5 * quatmul(i2b.as_quat(), np.array([0, w_b[0], w_b[1], w_b[2]]))

def w_b_to_yprdot(self, w_b, ypr):
    
    #Legacy function. Converts angular velocity in the body frame to yaw-pitch-roll rates
    #Returns yprdot = [yawdot, pitchdot, rolldot]
    
    phi = ypr[0]
    theta = ypr[1]

    B = [[1, np.sin(phi)*np.tan(theta), np.cos(phi)*np.tan(theta)],
                [0, np.cos(phi), -np.sin(phi)],
                [0, np.sin(phi)/np.cos(theta), np.cos(phi)/np.cos(theta)]]

    print("Warning: w_b_to_yprdot() has not been tested properly, and is likely to give inaccurate/wrong answers")
    return np.matmul(B, w_b)    

    def w_b_to_b2imatdot(self, w_b, b2i):
        
        #Returns the rate of change of the b2i matrix with time
        #You could then integrate it by doing, e.g.

        #b2i.as_matrix() = b2i.as_matrix() + matdot*dt
        
        x = self.b2i.as_matrix()[:,0]
        y = self.b2i.as_matrix()[:,1]
        z = self.b2i.as_matrix()[:,2]

        w_i = self.b2i.apply(w_b)

        xdot = np.cross(w_i, x)
        ydot = np.cross(w_i, y)
        zdot = np.cross(w_i, z)

        matdot = np.zeros([3,3])
        matdot[:,0] = xdot
        matdot[:,1] = ydot
        matdot[:,2] = zdot

        return matdot


'''

#RK4 parameters
c=[0,1.0/5.0, 3.0/10.0, 4.0/5.0, 8.0/9.0,1.0,1.0]
a=[[0,               0,              0,               0,            0,              0        ],
[1.0/5.0,         0,              0,               0,            0,              0        ],
[3.0/40.0,        9.0/40.0,       0,               0,            0,              0        ],
[44.0/45.0,      -56.0/15.0,      32.0/9.0,        0,            0,              0        ],
[19327.0/6561.0, -25360.0/2187.0, 64448.0/6561.0, -212.0/729.0,  0,              0        ],
[9017.0/3168.0,  -355.0/33.0,     46732.0/5247.0,  49.0/176.0,  -5103.0/18656.0, 0        ],
[35.0/384.0,      0,              500.0/1113.0,    125.0/192.0, -2187.0/6784.0,  11.0/84.0]]
b=[35.0/384.0,  0,  500.0/1113.0, 125.0/192.0, -2187.0/6784.0,  11.0/84.0,  0]
b_=[5179.0/57600.0,  0,  7571.0/16695.0,  393.0/640.0,  -92097.0/339200.0, 187.0/2100.0,  1.0/40.0]

#These should be moved to the rocket class or at least the run simulation function
atol_v=np.array([[0.01,0.01,0.01],[0.0001,0.0001,0.0001]]) #absolute error of each component of v and w
rtol_v=np.array([[0.001,0.001,0.001],[0.00001,0.00001,0.00001]]) #relative error of each component of v and w
atol_r=np.array([[0.1,0.1,0.1],[0.01,0.01,0.01]]) #absolute error of each component of position and pointing
rtol_r=np.array([[0.01,0.01,0.01],[0.001,0.001,0.001]]) #relative error of each component of position and pointing
sf=0.98 #Safety factor for h scaling
>>>>>>> 61f71263

def rot_matrix(ypr, inverse=False):
    """Generates a rotation matrix between frames which are rotated by yaw, pitch and roll specified by orientation
    Left hand matrix multiply this by the relivant vector (i.e. np.matmul(rotation_matrix(....),vec))

    Args:
        orientation (np.array): The rotation of the frames relative to eachother as yaw, pitch and roll (about z, about y, about x)
        inverse (bool, optional): If the inverse is required (i.e. when transforming from the frame which is rotated by orientation). Defaults to False.

    Returns:
        [type]: [description]
    """    

    rot = Rotation.from_euler('zyx', ypr)

    if inverse==True:
        rot = rot.inv()

<<<<<<< HEAD
    return rot.as_matrix()
=======
    return rot.as_matrix()

def inertial_to_inertial_long_lat(position):
    """ ECEF --> lat (PHI), long (LAMBDA)
    algorithm2 https://hal.archives-ouvertes.fr/hal-01704943v2/document
    From https://gist.github.com/mpkuse/d7e2f29952b507921e3da2d7a26d1d93
    """

    a = r_earth
    e = e_earth
    b = a * np.sqrt( 1.0 - e*e )
    _X = ecef_X[0]
    _Y = ecef_X[1]
    _Z = ecef_X[2]

    w_2 = _X**2 + _Y**2
    l = e**2 / 2.0
    m = w_2 / a**2
    n = _Z**2 * (1.0 - e*e) / (a*a)
    p = (m+n - 4*l*l)/6.0
    G = m*n*l*l
    H = 2*p**3 + G

    C = np.cbrt( H+G+2*np.sqrt(H*G) ) / np.cbrt(2)
    i = -(2.*l*l + m + n ) / 2.0
    P = p*p
    beta = i/3.0 - C -P/C
    k = l*l * ( l*l - m - n )
    t = np.sqrt( np.sqrt( beta**2 - k ) - (beta+i)/2.0 ) - np.sign( m-n ) * np.sqrt( np.abs(beta-i) / 2.0 )
    F = t**4 + 2*i*t*t + 2.*l*(m-n)*t + k
    dF_dt = 4*t**3 + 4*i*t + 2*l*(m-n)
    delta_t = -F / dF_dt
    u = t + delta_t + l
    v = t + delta_t - l
    w = np.sqrt( w_2 )
    __phi = np.arctan2( _Z*u, w*v )
    delta_w = w* (1.0-1.0/u )
    delta_z = _Z*( 1- (1-e*e) / v )
    h = np.sign( u-1.0 ) * np.sqrt( delta_w**2 + delta_z**2 )
    __lambda = np.arctan2( _Y, _X )


    return (__phi, __lambda)
>>>>>>> 61f71263
<|MERGE_RESOLUTION|>--- conflicted
+++ resolved
@@ -711,17 +711,12 @@
                 np.linalg.norm(self.accelerations(self.pos_i, self.vel_i, self.w_b, self.b2i, self.time)[0])/9.81)
                 )
                 self.on_rail=False
-<<<<<<< HEAD
                 events.append("Cleared rail")
         return events
 
 
 #pos_l2i and pos_i2l HAVE BEEN CHANGED BUT HAS NOT BEEN TESTED        
 def pos_l2i(position,launch_site,time):
-=======
-      
-def pos_l2i(pos_l, launch_site,time):
->>>>>>> 61f71263
     """Converts position in launch frame to position in inertial frame
 
     Args:
@@ -770,11 +765,7 @@
 
     return pos_rocket_l
 
-<<<<<<< HEAD
 def vel_i2l(velocity, launch_site, time):
-=======
-def vel_i2l(vel_i, launch_site, time):
->>>>>>> 61f71263
     """Converts inertial velocity to velocity in launch frame
     Args:
         velocity (np.array): [x,y,z] Velocity in inertial frame
@@ -836,355 +827,8 @@
     Returns:
         Numpy array: Vector in launch frame
     """    
-<<<<<<< HEAD
     inertial_rot_launch = np.matmul(rot_matrix([time*ang_vel_earth+launch_site.longi*np.pi/180,launch_site.lat*np.pi/180+np.pi/2,0],False),vector)
     return inertial_rot_launch
-=======
-    #I have no idea why we need the negatives in front of the yaw and pitch
-    return Rotation.from_euler('zy', [-launch_site.long - (180/np.pi)*ang_vel_earth*time, -90 + launch_site.lat], degrees=True).inv().apply(vector)
-
-def run_simulation_RK4(rocket, max_time=200):
-    c=0
-    d=0
-    """
-    Runs the simulation and outputs everything that is needed to fully define the rocket at each time step.
-    Everything else can be calculated from this data.
-
-    Args:
-        rocket (Rocket): The rocket to be simulated
-
-    Returns:
-        Pandas Dataframe: Record of position, velocity and mass at time t 
-    """  
-    print("Running simulation")
-    record=pd.DataFrame({})
-    while (rocket.altitude(rocket.pos_i)>=0 and rocket.time<max_time):
-        rocket.check_phase()
-        rocket.step_RK4()
-
-        #Orientation - direction's of the body's coordinate system in the inertial frame
-        b2imatrix = rocket.b2i.as_matrix()
-        xb = b2imatrix[:,0]
-        yb = b2imatrix[:,1]
-        zb = b2imatrix[:,2]
-
-        new_row={"time":rocket.time,
-
-                        "x_i":rocket.pos_i[0],
-                        "y_i":rocket.pos_i[1],
-                        "z_i":rocket.pos_i[2],
-
-                        "w_bx":rocket.w_b[0],
-                        "w_by":rocket.w_b[1],
-                        "w_bz":rocket.w_b[2],
-
-                        "vx_i":rocket.vel_i[0],
-                        "vy_i":rocket.vel_i[1],
-                        "vz_i":rocket.vel_i[2],
-
-                        "xb":xb,
-                        "yb":yb,
-                        "zb":zb}
-        record=record.append(new_row, ignore_index=True)
-        if d==1000:
-            print("t={:.2f} s alt={:.2f} km (h={} s)".format(rocket.time, rocket.altitude(rocket.pos_i)/1000, rocket.h))
-            d=0
-
-        c+=1
-        d+=1
-    return record
-
-def run_simulation_RK4_debug(rocket, max_time=200):
-    c=0
-    d=0
-    """Runs the simulation but produces lots of extra data in-situ that would be useful for debugging
-
-    Args:
-        rocket (Rocket): The rocket to be simulated
-
-    Returns:
-        Pandas Dataframe: Record of position, velocity and mass at time t 
-    """  
-    print("Running simulation")
-    record=pd.DataFrame({})
-    while (rocket.altitude(rocket.pos_i)>=-0.1 and rocket.time<max_time):
-        rocket.check_phase()
-        rocket.step_RK4()
-
-        #Position and velocity
-        launch_position = pos_i2l(rocket.pos_i,rocket.launch_site,rocket.time)
-        launch_velocity = vel_i2l(rocket.vel_i,rocket.launch_site,rocket.time)
-        w_b = rocket.w_b
-
-        #Orientation
-        x_b_i = rocket.b2i.apply([1,0,0])
-        x_b_l = direction_i2l(x_b_i, rocket.launch_site, rocket.time)
-        ypr = rocket.b2i.as_euler('zyx')
-
-        #Aero forces aero_forces
-        aero_forces, cop = rocket.aero_forces(rocket.b2i, rocket.pos_i, rocket.vel_i, rocket.time)
-        aero_forces_l = direction_i2l(rocket.b2i.apply(aero_forces), rocket.launch_site, rocket.time)
-
-        #Accelerations
-        lin_acc, wdot_b = rocket.accelerations(rocket.pos_i, rocket.vel_i, rocket.w_b, rocket.b2i, rocket.time)
-
-        #Centre of gravity
-        cog = rocket.mass_model.cog(rocket.time)
-
-        burnout_time = rocket.motor.motor_time_data[-1]
-        new_row={"time":rocket.time,
-                        "burnout_time":burnout_time,
-                        "h":rocket.h,
-
-                        "x_i":rocket.pos_i[0],
-                        "y_i":rocket.pos_i[1],
-                        "z_i":rocket.pos_i[2],
-                        "x_l":launch_position[0],
-                        "y_l":launch_position[1],
-                        "z_l":launch_position[2],
-                        "w_bx":w_b[0],
-                        "w_by":w_b[1],
-                        "w_bz":w_b[2],
-                        "vx_l":launch_velocity[0],
-                        "vy_l":launch_velocity[1],
-                        "vz_l":launch_velocity[2],
-
-                        "yaw":ypr[0],
-                        "pitch":ypr[1],
-                        "roll":ypr[2],
-                        "attitude_xi":x_b_i[0],
-                        "attitude_yi":x_b_i[1],
-                        "attitude_zi":x_b_i[2],
-                        "attitude_xl":x_b_l[0],
-                        "attitude_yl":x_b_l[1],
-                        "attitude_zl":x_b_l[2],
-
-                        "aero_xb":aero_forces[0],
-                        "aero_yb":aero_forces[1],
-                        "aero_zb":aero_forces[2],
-                        "aero_xl":aero_forces_l[0],
-                        "aero_yl":aero_forces_l[1],
-                        "aero_zl":aero_forces_l[2],
-                        "cop":cop,
-
-                        "wdot_bx":wdot_b[0],
-                        "wdot_by":wdot_b[1],
-                        "wdot_bz":wdot_b[2],
-                        
-                        "cog": cog}
-        record=record.append(new_row, ignore_index=True)
-        if d==1000:
-            print("t={:.2f} s alt={:.2f} km (h={} s)".format(rocket.time, rocket.altitude(rocket.pos_i)/1000, rocket.h))
-            d=0
-        #print("alt={:.0f} time={:.1f}".format(rocket.altitude(rocket.pos), rocket.time))
-
-        c+=1
-        d+=1
-    return record
-
-def run_simulation_euler(rocket, max_time=200):
-    c=0
-    d=0
-    """Runs the simulaiton to completeion outputting dictionary of the position, velocity and mass of the rocket
-
-    Args:
-        rocket (Rocket): The rocket to be simulated
-
-    Returns:
-        Pandas Dataframe: Record of position, velocity and mass at time t 
-    """  
-    print("Running simulation")
-    record=pd.DataFrame({"time":[],"x":[],"y":[],"z":[],"v_x":[],"v_y":[],"v_z":[]}) #time:[position,velocity,mass]
-    while (rocket.altitude(rocket.pos_i)>=0 and rocket.time<max_time):
-        rocket.check_phase()
-        rocket.step_euler()
-
-        #Position and velocity
-        launch_position = pos_i2l(rocket.pos_i,rocket.launch_site,rocket.time)
-        launch_velocity = vel_i2l(rocket.vel_i,rocket.launch_site,rocket.time)
-        w_b = rocket.w_b
-
-        #Orientation
-        x_b_i = rocket.b2i.apply([1,0,0])
-        x_b_l = direction_i2l(x_b_i, rocket.launch_site, rocket.time)
-        ypr = rocket.b2i.as_euler('zyx')
-
-        #Aero forces aero_forces
-        aero_forces, cop = rocket.aero_forces(rocket.b2i, rocket.pos_i, rocket.vel_i, rocket.time)
-        aero_forces_l = direction_i2l(rocket.b2i.apply(aero_forces), rocket.launch_site, rocket.time)
-
-        #Accelerations
-        lin_acc, wdot_b = rocket.accelerations(rocket.pos_i, rocket.vel_i, rocket.w_b, rocket.b2i, rocket.time)
-
-        #Centre of gravity
-        cog = rocket.mass_model.cog(rocket.time)
-
-        burnout_time = rocket.motor.motor_time_data[-1]
-        new_row={"time":rocket.time,
-                        "burnout_time":burnout_time,
-                        "h":rocket.h,
-
-                        "x_i":rocket.pos_i[0],
-                        "y_i":rocket.pos_i[1],
-                        "z_i":rocket.pos_i[2],
-                        "x_l":launch_position[0],
-                        "y_l":launch_position[1],
-                        "z_l":launch_position[2],
-                        "w_bx":w_b[0],
-                        "w_by":w_b[1],
-                        "w_bz":w_b[2],
-                        "vx_l":launch_velocity[0],
-                        "vy_l":launch_velocity[1],
-                        "vz_l":launch_velocity[2],
-
-                        "yaw":ypr[0],
-                        "pitch":ypr[1],
-                        "roll":ypr[2],
-                        "attitude_xi":x_b_i[0],
-                        "attitude_yi":x_b_i[1],
-                        "attitude_zi":x_b_i[2],
-                        "attitude_xl":x_b_l[0],
-                        "attitude_yl":x_b_l[1],
-                        "attitude_zl":x_b_l[2],
-
-                        "aero_xb":aero_forces[0],
-                        "aero_yb":aero_forces[1],
-                        "aero_zb":aero_forces[2],
-                        "aero_xl":aero_forces_l[0],
-                        "aero_yl":aero_forces_l[1],
-                        "aero_zl":aero_forces_l[2],
-                        "cop":cop,
-
-                        "wdot_bx":wdot_b[0],
-                        "wdot_by":wdot_b[1],
-                        "wdot_bz":wdot_b[2],
-                        
-                        "cog": cog}
-        record=record.append(new_row, ignore_index=True)
-        if d==1000:
-            print("t={:.2f} s alt={:.2f} km (h={} s)".format(rocket.time, rocket.altitude(rocket.pos_i)/1000, rocket.h))
-            d=0
-        #print("alt={:.0f} time={:.1f}".format(rocket.altitude(rocket.pos), rocket.time))
-
-        c+=1
-        d+=1
-    return record
-
-
-
-
-
-
-
-#Legacy functions
-'''
-def quatmul(q1, q2):
-    #eturns q1 x q2, as a 1x4 Numpy array
-    #HAS BEEN TESTED - WORKS CORRECTLY
-
-    q1 = np.array(q1)
-    q2 = np.array(q2)
-
-    if q1.shape[0] != 4 or q1.shape[0] != 4:
-        raise ValueError("Invalid shape for quatmul, must be [qs, qx, qy, qz].")
-
-    else:
-        s = q1[0] * q2[0] - np.dot(q1[1:], q2[1:])
-        v = q1[0] * q2[1:] + q2[0] * q1[1:] + np.cross(q1[1:], q2[1:])
-        return np.array([s, v[0], v[1], v[2]])
-
-def quatnorm(q):
-    #Returns the norm of the quaternion
-    if q.shape[0] != 4:
-        raise ValueError("Invalid shape for quatnorm, must be [qs, qx, qy, qz].")
-    else:
-        return (q[0]**2 + q[1]**2 + q[2]**2 + q[3]**2)**0.5
-
-def quatinv(q):
-    #Returns inverse of q as a 1x4 Numpy array
-    if q.shape[0] != 4:
-        raise ValueError("Invalid shape for quatinv, must be [qs, qx, qy, qz].")
-
-    elif quatnorm(q) == 0:
-        raise ValueError("Cannot inverse a quaternion with zero norm")
-
-    else:
-        q_star = np.array([q[0], -q[1], -q[2], -q[3]])
-        return q_star/quatnorm(q_star)
-
-
-#Legacy functions from inside the Rocket object
-
-def w_b_to_quat_i2bdot(self, w_b, i2b):
-    
-    #Legacy function. Converts angular velocity in the body frame to the rate of change of i2b
-    #Returns i2bdot [qsdot, qxdot, qydot, qzdot]
-    
-    #https://math.stackexchange.com/questions/773902/integrating-body-angular-velocity
-    #print("Warning: w_b_to_quat_i2bdot() has not been tested properly, and is likely to give inaccurate/wrong answers")
-    return 0.5 * quatmul(i2b.as_quat(), np.array([0, w_b[0], w_b[1], w_b[2]]))
-
-def w_b_to_yprdot(self, w_b, ypr):
-    
-    #Legacy function. Converts angular velocity in the body frame to yaw-pitch-roll rates
-    #Returns yprdot = [yawdot, pitchdot, rolldot]
-    
-    phi = ypr[0]
-    theta = ypr[1]
-
-    B = [[1, np.sin(phi)*np.tan(theta), np.cos(phi)*np.tan(theta)],
-                [0, np.cos(phi), -np.sin(phi)],
-                [0, np.sin(phi)/np.cos(theta), np.cos(phi)/np.cos(theta)]]
-
-    print("Warning: w_b_to_yprdot() has not been tested properly, and is likely to give inaccurate/wrong answers")
-    return np.matmul(B, w_b)    
-
-    def w_b_to_b2imatdot(self, w_b, b2i):
-        
-        #Returns the rate of change of the b2i matrix with time
-        #You could then integrate it by doing, e.g.
-
-        #b2i.as_matrix() = b2i.as_matrix() + matdot*dt
-        
-        x = self.b2i.as_matrix()[:,0]
-        y = self.b2i.as_matrix()[:,1]
-        z = self.b2i.as_matrix()[:,2]
-
-        w_i = self.b2i.apply(w_b)
-
-        xdot = np.cross(w_i, x)
-        ydot = np.cross(w_i, y)
-        zdot = np.cross(w_i, z)
-
-        matdot = np.zeros([3,3])
-        matdot[:,0] = xdot
-        matdot[:,1] = ydot
-        matdot[:,2] = zdot
-
-        return matdot
-
-
-'''
-
-#RK4 parameters
-c=[0,1.0/5.0, 3.0/10.0, 4.0/5.0, 8.0/9.0,1.0,1.0]
-a=[[0,               0,              0,               0,            0,              0        ],
-[1.0/5.0,         0,              0,               0,            0,              0        ],
-[3.0/40.0,        9.0/40.0,       0,               0,            0,              0        ],
-[44.0/45.0,      -56.0/15.0,      32.0/9.0,        0,            0,              0        ],
-[19327.0/6561.0, -25360.0/2187.0, 64448.0/6561.0, -212.0/729.0,  0,              0        ],
-[9017.0/3168.0,  -355.0/33.0,     46732.0/5247.0,  49.0/176.0,  -5103.0/18656.0, 0        ],
-[35.0/384.0,      0,              500.0/1113.0,    125.0/192.0, -2187.0/6784.0,  11.0/84.0]]
-b=[35.0/384.0,  0,  500.0/1113.0, 125.0/192.0, -2187.0/6784.0,  11.0/84.0,  0]
-b_=[5179.0/57600.0,  0,  7571.0/16695.0,  393.0/640.0,  -92097.0/339200.0, 187.0/2100.0,  1.0/40.0]
-
-#These should be moved to the rocket class or at least the run simulation function
-atol_v=np.array([[0.01,0.01,0.01],[0.0001,0.0001,0.0001]]) #absolute error of each component of v and w
-rtol_v=np.array([[0.001,0.001,0.001],[0.00001,0.00001,0.00001]]) #relative error of each component of v and w
-atol_r=np.array([[0.1,0.1,0.1],[0.01,0.01,0.01]]) #absolute error of each component of position and pointing
-rtol_r=np.array([[0.01,0.01,0.01],[0.001,0.001,0.001]]) #relative error of each component of position and pointing
-sf=0.98 #Safety factor for h scaling
->>>>>>> 61f71263
 
 def rot_matrix(ypr, inverse=False):
     """Generates a rotation matrix between frames which are rotated by yaw, pitch and roll specified by orientation
@@ -1203,50 +847,4 @@
     if inverse==True:
         rot = rot.inv()
 
-<<<<<<< HEAD
-    return rot.as_matrix()
-=======
-    return rot.as_matrix()
-
-def inertial_to_inertial_long_lat(position):
-    """ ECEF --> lat (PHI), long (LAMBDA)
-    algorithm2 https://hal.archives-ouvertes.fr/hal-01704943v2/document
-    From https://gist.github.com/mpkuse/d7e2f29952b507921e3da2d7a26d1d93
-    """
-
-    a = r_earth
-    e = e_earth
-    b = a * np.sqrt( 1.0 - e*e )
-    _X = ecef_X[0]
-    _Y = ecef_X[1]
-    _Z = ecef_X[2]
-
-    w_2 = _X**2 + _Y**2
-    l = e**2 / 2.0
-    m = w_2 / a**2
-    n = _Z**2 * (1.0 - e*e) / (a*a)
-    p = (m+n - 4*l*l)/6.0
-    G = m*n*l*l
-    H = 2*p**3 + G
-
-    C = np.cbrt( H+G+2*np.sqrt(H*G) ) / np.cbrt(2)
-    i = -(2.*l*l + m + n ) / 2.0
-    P = p*p
-    beta = i/3.0 - C -P/C
-    k = l*l * ( l*l - m - n )
-    t = np.sqrt( np.sqrt( beta**2 - k ) - (beta+i)/2.0 ) - np.sign( m-n ) * np.sqrt( np.abs(beta-i) / 2.0 )
-    F = t**4 + 2*i*t*t + 2.*l*(m-n)*t + k
-    dF_dt = 4*t**3 + 4*i*t + 2*l*(m-n)
-    delta_t = -F / dF_dt
-    u = t + delta_t + l
-    v = t + delta_t - l
-    w = np.sqrt( w_2 )
-    __phi = np.arctan2( _Z*u, w*v )
-    delta_w = w* (1.0-1.0/u )
-    delta_z = _Z*( 1- (1-e*e) / v )
-    h = np.sign( u-1.0 ) * np.sqrt( delta_w**2 + delta_z**2 )
-    __lambda = np.arctan2( _Y, _X )
-
-
-    return (__phi, __lambda)
->>>>>>> 61f71263
+    return rot.as_matrix()