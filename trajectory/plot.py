--- conflicted
+++ resolved
@@ -10,8 +10,7 @@
 from matplotlib.animation import FuncAnimation
 from mpl_toolkits.mplot3d import Axes3D
 import trajectory
-<<<<<<< HEAD
-from trajectory.transforms import pos_l2i, pos_i2l, vel_l2i, vel_i2l, direction_l2i, direction_i2l
+from trajectory.transforms import pos_l2i, pos_i2l, vel_l2i, vel_i2l, direction_l2i, direction_i2l, pos_i2alt, i2airspeed
 import pandas as pd
 
 def get_velocity_magnitude(df):
@@ -19,12 +18,6 @@
 
 #Functional
 def set_axes_equal(ax,dim=3):
-=======
-from trajectory.transforms import pos_l2i, pos_i2l, vel_l2i, vel_i2l, direction_l2i, direction_i2l, pos_i2alt, i2airspeed
-from scipy.spatial.transform import Rotation
-
-def set_axes_equal(ax):
->>>>>>> f0ab1bcb
     '''Make axes of 3D plot have equal scale so that spheres appear as spheres,
     cubes as cubes, etc..  This is one possible solution to Matplotlib's
     ax.set_aspect('equal') and ax.axis('equal') not working for 3D.
@@ -248,18 +241,12 @@
     fig.tight_layout()
     plt.show() 
 
-<<<<<<< HEAD
-    return fig
-
-#Non-functional
-=======
 def plot_aero(simulation_output, rocket):
     """
     Plots the following:
     - Aerodynamic forces against time
     - COG and COP against time
     - Angles of attack against time
->>>>>>> f0ab1bcb
 
     Parameters
     ----------
@@ -286,22 +273,8 @@
     beta_data = []
     delta_data = []
 
-<<<<<<< HEAD
-def plot_attitude(simulation_output,rocket,launch_site):
-    attitude=[]
-    for index, row in simulation_output.iterrows():
-        x_b_l = trajectory.direction_i2l(trajectory.Rotation.from_matrix(row["b2imat"]).apply([1,0,0]), launch_site, row["time"])
-        new_row={"attitude_xl":x_b_l[0],
-                "attitude_yl":x_b_l[1],
-                "attitude_zl":x_b_l[2],
-                "z_l":trajectory.pos_i2l(np.array(row["pos_i"]),rocket.launch_site,row["time"])[2],
-                "time":row["time"]}
-        attitude.append(new_row)
-    attitude=trajectory.pd.DataFrame(attitude) 
-=======
     for i in range(len(output_dict["time"])):
         b2i = Rotation.from_matrix(output_dict["b2imat"][i])
->>>>>>> f0ab1bcb
 
         aero_b, cop, q = rocket.aero_forces(output_dict["pos_i"][i], output_dict["vel_i"][i], b2i, output_dict["w_b"][i], output_dict["time"][i])
         aero_x_b.append(aero_b[0])
@@ -486,7 +459,7 @@
         yaw.append(ypr[0])
         pitch.append(ypr[1])
         roll.append(ypr[2])
-        altitude.append(pos_i2alt(output_dict["pos_i"][i]))
+        altitude.append(pos_i2alt(output_dict["pos_i"][i],output_dict["time"]))
 
     #Create figure
     fig, axs = plt.subplots(2, 2)
@@ -578,9 +551,10 @@
                                    frames=frames, interval=20, blit=True)
     anim4 = FuncAnimation(fig, update4, init_func=init4,
                                    frames=frames, interval=20, blit=True)
-<<<<<<< HEAD
-    
-    
+
+    #The animation only seems to run if you trigger an error to do with axs, I don't know why:
+    axs.i_dont_know_why_this_makes_it_work
+
     plt.show()
 
 def stats_landing(mu,cov,data=pd.DataFrame(),sigma=3):
@@ -707,12 +681,4 @@
     set_axes_equal(ax)
     ax.legend()
 
-    plt.show()
-=======
-
-    #The animation only seems to run if you trigger an error to do with axs, I don't know why:
-    axs.i_dont_know_why_this_makes_it_work
-
-    plt.show()
-    
->>>>>>> f0ab1bcb
+    plt.show()