--- conflicted
+++ resolved
@@ -53,7 +53,6 @@
 
 http://ohllab.org/CFD_course/index.html - PyCFD
 
-<<<<<<< HEAD
 #### Stats
 https://www.umass.edu/remp/Papers/Smith&Wells_NERA06.pdf - How many samples
 https://apps.dtic.mil/dtic/tr/fulltext/u2/a621501.pdf - " " "
@@ -62,9 +61,7 @@
 - can we add the ability to cant the fins and simulate roll stabalisation
 - Atmo needs to be way more complicated
 
-=======
 https://arc.aiaa.org/doi/pdf/10.2514/3.62081 - Aerodynamic heating
->>>>>>> 7fc01167
 
 ## Program Workflow
 ![Rough flowchart](img/flowchart1.jpeg)
