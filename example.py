--- conflicted
+++ resolved
@@ -3,27 +3,7 @@
 import numpy as np
 import pandas as pd
 
-'''Rocket parameters'''
-dry_mass = 60       # kg
-length = 6.529      # m
-radius = 98.5e-3    # m
-ref_area = 0.0305128422 # m^2
-
-"""Import data from CSV files"""
-
-<<<<<<< HEAD
-#Get approximate values for the rotational damping coefficients
-c_damp_pitch = trajectory.aero.pitch_damping_coefficient(length, radius, fin_number = 21, area_per_fin = 0.07369928)
-c_damp_roll = 0
-
-#Import drag coefficients from RASAero II
-aerodynamic_coefficients = trajectory.aero.RASAeroData("data/Martlet4RasAeroII.CSV", ref_area, c_damp_pitch, c_damp_roll)
-=======
-#Import drag coefficients from RASAero II
-aerodynamic_coefficients = trajectory.RasAeroData("data/Martlet4RasAeroII.CSV")
->>>>>>> f1971af7
-
-#Import motor data - copied from Joe Hunt's simulation
+'''Import motor data - copied from Joe Hunt's simulation'''
 with open('novus_sim_6.1/motor_out.csv') as csvfile:
     motor_out = csv.reader(csvfile)
 
@@ -51,27 +31,24 @@
         DIA_FUEL = float(row[13])
         LENGTH_PORT = float(row[14])
 
-<<<<<<< HEAD
-'''Create the objects needed to initialise the Rocket object'''
-mass_model = trajectory.CylindricalMassModel(dry_mass + np.array(prop_mass_data), motor_time_data, length, radius)
-pulsar = trajectory.Motor(motor_time_data, prop_mass_data, cham_pres_data, throat_data, gamma_data, nozzle_efficiency_data, exit_pres_data, area_ratio_data)
-launch_site = trajectory.LaunchSite(rail_length=10, rail_yaw=45, rail_pitch=45, alt=0, longi=0, lat=0, wind=[0,0,0])
-parachute=trajectory.Parachute(13.9,0.78,1.13,0.78,1000,0)
-
-"""Create the Rocket object"""
-martlet4 = trajectory.Rocket(mass_model, pulsar, aerodynamic_coefficients, launch_site, h=0.05, variable=True,alt_poll_interval=1)
-
-'''Run the simulation'''
-#simulation_output = martlet4.run(max_time = 300, debug=True, to_json="output.json")
-=======
-'''Set up the mass model'''
+'''Rocket parameters'''
 dry_mass = 60                               # kg
 rocket_length = 6.529                       # m
 rocket_radius = 98.5e-3                     # m
 rocket_wall_thickness = 1e-2                # m - This is just needed for the mass model
 pos_tank_bottom = 4.456                     # m - Distance between the nose tip and the bottom of the nitrous tank
 pos_solidfuel_bottom = 4.856+LENGTH_PORT    #m - Distance between the nose tip and bottom of the solid fuel grain 
+ref_area = 0.0305128422                     # m^2 - Reference area for aerodynamic coefficients
 
+'''Set up aerodynamic properties'''
+#Get approximate values for the rotational damping coefficients
+c_damp_pitch = trajectory.aero.pitch_damping_coefficient(rocket_length, rocket_radius, fin_number = 4, area_per_fin = 0.07369928)
+c_damp_roll = 0
+
+#Import drag coefficients from RASAero II
+aerodynamic_coefficients = trajectory.aero.RASAeroData("data/Martlet4RasAeroII.CSV", ref_area, c_damp_pitch, c_damp_roll)
+
+'''Set up the mass model'''
 liquid_fuel = trajectory.LiquidFuel(lden_data, lmass_data, rocket_radius, pos_tank_bottom, motor_time_data)
 solid_fuel = trajectory.SolidFuel(fuel_mass_data, DENSITY_FUEL, DIA_FUEL/2, LENGTH_PORT, pos_solidfuel_bottom, motor_time_data)
 dry_mass_model = trajectory.HollowCylinder(rocket_radius, rocket_radius - rocket_wall_thickness, rocket_length, dry_mass)
@@ -112,23 +89,17 @@
 
 '''Run the simulation'''
 simulation_output = martlet4.run(max_time = 400, debug=True, to_json="output.json")
->>>>>>> f1971af7
 
 '''Example of how you can import data from a .csv file'''
 imported_data = trajectory.from_json("output.json")
 
 '''Plot the results'''
-<<<<<<< HEAD
-#trajectory.plot_launch_trajectory_3d(imported_data, martlet4, show_orientation=False) #Could have also used simulation_output instead of imported_data
-#trajectory.plot_altitude_time(imported_data, martlet4)
-trajectory.plot_ypr(imported_data, martlet4)
-#trajectory.plot_aero(imported_data, martlet4)
-trajectory.animate_orientation(imported_data)
-=======
-trajectory.plot_launch_trajectory_3d(imported_data, martlet4, show_orientation=True) #Could have also used simulation_output instead of imported_data
+
+trajectory.plot_launch_trajectory_3d(imported_data, martlet4, show_orientation=False) #Could have also used simulation_output instead of imported_data
 trajectory.plot_altitude_time(imported_data, martlet4)
 trajectory.plot_ypr(imported_data, martlet4)
+trajectory.animate_orientation(imported_data)
 
 '''Extra plots you could make'''
 trajectory.plot_mass(imported_data, martlet4)
->>>>>>> f1971af7
+trajectory.plot_aero(imported_data, martlet4)
